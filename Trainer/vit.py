--- conflicted
+++ resolved
@@ -1,422 +1,3 @@
-<<<<<<< HEAD
-# Trainer for MaskGIT
-import os
-import random
-import time
-import math
-
-import numpy as np
-from tqdm import tqdm
-from collections import deque
-from omegaconf import OmegaConf
-
-import torch
-import torch.nn as nn
-import torch.nn.functional as F
-import torchvision.utils as vutils
-from torch.nn.parallel import DistributedDataParallel as DDP
-
-from Trainer.trainer import Trainer
-from Network.transformer import MaskTransformer
-
-from Network.Taming.models.vqgan import VQModel
-
-
-class MaskGIT(Trainer):
-
-    def __init__(self, args):
-        """ Initialization of the model (VQGAN and Masked Transformer), optimizer, criterion, etc."""
-        super().__init__(args)
-        self.args = args                                                        # Main argument see main.py
-        self.patch_size = self.args.img_size // 16                              # Number of vizual token (+1 for the class)
-        self.scaler = torch.cuda.amp.GradScaler()                               # Init Scaler for multi GPUs
-        self.vit = self.get_network("vit")                                      # Load Masked Bidirectional Transformer
-        self.ae = self.get_network("autoencoder")                               # Load VQGAN
-        self.criterion = self.get_loss("cross_entropy", label_smoothing=0.1)    # Get cross entropy loss
-        self.optim = self.get_optim(self.vit, self.args.lr, betas=(0.9, 0.96))  # Get Adam Optimizer with weight decay
-
-        # Load data if aim to train or test the model
-        if not self.args.debug:
-            self.train_data, self.test_data = self.get_data()
-
-        # Initialize evaluation object if testing
-        if self.args.test_only:
-            from Metrics.sample_and_eval import SampleAndEval
-            self.sae = SampleAndEval(device=self.args.device, num_images=50_000)
-
-    def get_network(self, archi):
-        """ return the network, load checkpoint if self.args.resume == True
-            :param
-                archi -> str: vit|autoencoder, the architecture to load
-            :return
-                model -> nn.Module: the network
-        """
-        if archi == "vit":
-            model = MaskTransformer(
-                img_size=self.args.img_size, hidden_dim=768, codebook_size=1024, depth=24, heads=16, mlp_dim=3072, dropout=0.1     # Small
-                # img_size=self.args.img_size, hidden_dim=1024, codebook_size=1024, depth=32, heads=16, mlp_dim=3072, dropout=0.1  # Big
-                # img_size=self.args.img_size, hidden_dim=1024, codebook_size=1024, depth=48, heads=16, mlp_dim=3072, dropout=0.1  # Huge
-            )
-
-            if self.args.resume:
-                ckpt = self.args.vit_folder
-                ckpt += "current.pth" if os.path.isdir(self.args.vit_folder) else ""
-                if self.args.is_master:
-                    print("load ckpt from:", ckpt)
-                # Read checkpoint file
-                checkpoint = torch.load(ckpt, map_location='cpu')
-                # Update the current epoch and iteration
-                self.args.iter += checkpoint['iter']
-                self.args.global_epoch += checkpoint['global_epoch']
-                # Load network
-                model.load_state_dict(checkpoint['model_state_dict'], strict=False)
-
-            model = model.to(self.args.device)
-
-            if self.args.is_multi_gpus:  # put model on multi GPUs if available
-                model = DDP(model, device_ids=[self.args.device])
-
-        elif archi == "autoencoder":
-            # Load config
-            config = OmegaConf.load(self.args.vqgan_folder + "model.yaml")
-            model = VQModel(**config.model.params)
-            checkpoint = torch.load(self.args.vqgan_folder + "last.ckpt", map_location="cpu")["state_dict"]
-            # Load network
-            model.load_state_dict(checkpoint, strict=False)
-            model = model.eval()
-            model = model.to(self.args.device)
-
-            if self.args.is_multi_gpus: # put model on multi GPUs if available
-                model = DDP(model, device_ids=[self.args.device])
-                model = model.module
-        else:
-            model = None
-
-        if self.args.is_master:
-            print(f"Size of model {archi}: "
-                  f"{sum(p.numel() for p in model.parameters() if p.requires_grad) / 10 ** 6:.3f}M")
-
-        return model
-
-    @staticmethod
-    def get_mask_code(code, mode="arccos", value=None):
-        """ Replace the code token by *value* according the the *mode* scheduler
-           :param
-            code  -> torch.LongTensor(): bsize * 16 * 16, the unmasked code
-            mode  -> str:                the rate of value to mask
-            value -> int:                mask the code by the value
-           :return
-            masked_code -> torch.LongTensor(): bsize * 16 * 16, the masked version of the code
-            mask        -> torch.LongTensor(): bsize * 16 * 16, the binary mask of the mask
-        """
-        r = torch.rand(code.size(0))
-        if mode == "linear":                # linear scheduler
-            val_to_mask = r
-        elif mode == "square":              # square scheduler
-            val_to_mask = (r ** 2)
-        elif mode == "cosine":              # cosine scheduler
-            val_to_mask = torch.cos(r * math.pi * 0.5)
-        elif mode == "arccos":              # arc cosine scheduler
-            val_to_mask = torch.arccos(r) / (math.pi * 0.5)
-        else:
-            val_to_mask = None
-
-        mask_code = code.detach().clone()
-        # Sample the amount of tokens + localization to mask
-        mask = torch.rand(size=code.size()) < val_to_mask.view(code.size(0), 1, 1)
-
-        if value > 0:  # Mask the selected token by the value
-            mask_code[mask] = torch.full_like(mask_code[mask], value)
-        else:  # Replace by a randon token
-            mask_code[mask] = torch.randint_like(mask_code[mask], 0, 1024)
-
-        return mask_code, mask
-
-    def adap_sche(self, step, mode="arccos", leave=False):
-        """ Create a sampling scheduler
-           :param
-            step  -> int:  number of prediction during inference
-            mode  -> str:  the rate of value to unmask
-            leave -> bool: tqdm arg on either to keep the bar or not
-           :return
-            scheduler -> torch.LongTensor(): the list of token to predict at each step
-        """
-        r = torch.linspace(1, 0, step)
-        if mode == "root":              # root scheduler
-            val_to_mask = 1 - (r ** .5)
-        elif mode == "linear":          # linear scheduler
-            val_to_mask = 1 - r
-        elif mode == "square":          # square scheduler
-            val_to_mask = 1 - (r ** 2)
-        elif mode == "cosine":          # cosine scheduler
-            val_to_mask = torch.cos(r * math.pi * 0.5)
-        elif mode == "arccos":          # arc cosine scheduler
-            val_to_mask = torch.arccos(r) / (math.pi * 0.5)
-        else:
-            return
-
-        # fill the scheduler by the ratio of tokens to predict at each step
-        sche = (val_to_mask / val_to_mask.sum()) * (self.patch_size * self.patch_size)
-        sche = sche.round()
-        sche[sche == 0] = 1                                                  # add 1 to predict at least 1 token / step
-        sche[-1] += (self.patch_size * self.patch_size) - sche.sum()         # need to sum up nb of code
-        return tqdm(sche.int(), leave=leave)
-
-    def train_one_epoch(self, log_iter=2500):
-        """ Train the model for 1 epoch """
-        self.vit.train()
-        cum_loss = 0.
-        window_loss = deque(maxlen=self.args.grad_cum)
-        bar = tqdm(self.train_data, leave=False) if self.args.is_master else self.train_data
-        n = len(self.train_data)
-        # Start training for 1 epoch
-        for x, y in bar:
-            x = x.to(self.args.device)
-            y = y.to(self.args.device)
-            x = 2 * x - 1  # normalize from x in [0,1] to [-1,1] for VQGAN
-
-            # Drop xx% of the condition for cfg
-            drop_label = torch.empty(y.size()).uniform_(0, 1) < self.args.drop_label
-
-            # VQGAN encoding to img tokens
-            with torch.no_grad():
-                emb, _, [_, _, code] = self.ae.encode(x)
-                code = code.reshape(x.size(0), self.patch_size, self.patch_size)
-
-            # Mask the encoded tokens
-            masked_code, mask = self.get_mask_code(code, value=self.args.mask_value)
-
-            with torch.cuda.amp.autocast():                             # half precision
-                pred = self.vit(masked_code, y, drop_label=drop_label)  # The unmasked tokens prediction
-                # Cross-entropy loss
-                loss = self.criterion(pred.reshape(-1, 1024 + 1), code.view(-1)) / self.args.grad_cum
-
-            # update weight if accumulation of gradient is done
-            update_grad = self.args.iter % self.args.grad_cum == self.args.grad_cum - 1
-            if update_grad:
-                self.optim.zero_grad()
-
-            self.scaler.scale(loss).backward()  # rescale to get more precise loss
-
-            if update_grad:
-                self.scaler.unscale_(self.optim)                      # rescale loss
-                nn.utils.clip_grad_norm_(self.vit.parameters(), 1.0)  # Clip gradient
-                self.scaler.step(self.optim)
-                self.scaler.update()
-
-            cum_loss += loss.cpu().item()
-            window_loss.append(loss.data.cpu().numpy().mean())
-            # logs
-            if update_grad and self.args.is_master:
-                self.log_add_scalar('Train/Loss', np.array(window_loss).sum(), self.args.iter)
-
-            if self.args.iter % log_iter == 0 and self.args.is_master:
-                # Generate sample for visualization
-                gen_sample = self.sample(nb_sample=10)[0]
-                gen_sample = vutils.make_grid(gen_sample, nrow=10, padding=2, normalize=True)
-                self.log_add_img("Images/Sampling", gen_sample, self.args.iter)
-                # Show reconstruction
-                unmasked_code = torch.softmax(pred, -1).max(-1)[1]
-                reco_sample = self.reco(x=x[:10], code=code[:10], unmasked_code=unmasked_code[:10], mask=mask[:10])
-                reco_sample = vutils.make_grid(reco_sample.data, nrow=10, padding=2, normalize=True)
-                self.log_add_img("Images/Reconstruction", reco_sample, self.args.iter)
-
-                # Save Network
-                self.save_network(model=self.vit, path=self.args.vit_folder+"current.pth",
-                                  iter=self.args.iter, optimizer=self.optim, global_epoch=self.args.global_epoch)
-
-            self.args.iter += 1
-
-        return cum_loss / n
-
-    def fit(self):
-        """ Train the model """
-        if self.args.is_master:
-            print("Start training:")
-
-        start = time.time()
-        # Start training
-        for e in range(self.args.global_epoch, self.args.epoch):
-            # synch every GPUs
-            if self.args.is_multi_gpus:
-                self.train_data.sampler.set_epoch(e)
-
-            # Train for one epoch
-            train_loss = self.train_one_epoch()
-
-            # Synch loss
-            if self.args.is_multi_gpus:
-                train_loss = self.all_gather(train_loss, torch.cuda.device_count())
-
-            # Save model
-            if e % 10 == 0 and self.args.is_master:
-                self.save_network(model=self.vit, path=self.args.vit_folder + f"epoch_{self.args.global_epoch:03d}.pth",
-                                  iter=self.args.iter, optimizer=self.optim, global_epoch=self.args.global_epoch)
-
-            # Clock time
-            clock_time = (time.time() - start)
-            if self.args.is_master:
-                self.log_add_scalar('Train/GlobalLoss', train_loss, self.args.global_epoch)
-                print(f"\rEpoch {self.args.global_epoch},"
-                      f" Iter {self.args.iter :},"
-                      f" Loss {train_loss:.4f},"
-                      f" Time: {clock_time // 3600:.0f}h {(clock_time % 3600) // 60:.0f}min {clock_time % 60:.2f}s")
-            self.args.global_epoch += 1
-
-    def eval(self):
-        """ Evaluation of the model"""
-        self.vit.eval()
-        if self.args.is_master:
-            print(f"Evaluation with hyper-parameter ->\n"
-                  f"scheduler: {self.args.sched_mode}, number of step: {self.args.step}, "
-                  f"softmax temperature: {self.args.sm_temp}, cfg weight: {self.args.cfg_w}, "
-                  f"gumbel temperature: {self.args.r_temp}")
-        # Evaluate the model
-        m = self.sae.compute_and_log_metrics(self)
-        self.vit.train()
-        return m
-
-    def reco(self, x=None, code=None, masked_code=None, unmasked_code=None, mask=None):
-        """ For visualization, show the model ability to reconstruct masked img
-           :param
-            x             -> torch.FloatTensor: bsize x 3 x 256 x 256, the real image
-            code          -> torch.LongTensor: bsize x 16 x 16, the encoded image tokens
-            masked_code   -> torch.LongTensor: bsize x 16 x 16, the masked image tokens
-            unmasked_code -> torch.LongTensor: bsize x 16 x 16, the prediction of the transformer
-            mask          -> torch.LongTensor: bsize x 16 x 16, the binary mask of the encoded image
-           :return
-            l_visual      -> torch.LongTensor: bsize x 3 x (256 x ?) x 256, the visualization of the images
-        """
-        l_visual = [x]
-        with torch.no_grad():
-            if code is not None:
-                code = code.view(code.size(0), self.patch_size, self.patch_size)
-                # Decoding reel code
-                _x = self.ae.decode_code(torch.clamp(code, 0, 1023))
-                if mask is not None:
-                    # Decoding reel code with mask to hide
-                    mask = mask.view(code.size(0), 1, self.patch_size, self.patch_size).float()
-                    __x2 = _x * (1 - F.interpolate(mask, (self.args.img_size, self.args.img_size)).to(self.args.device))
-                    l_visual.append(__x2)
-            if masked_code is not None:
-                # Decoding masked code
-                masked_code = masked_code.view(code.size(0), self.patch_size, self.patch_size)
-                __x = self.ae.decode_code(torch.clamp(masked_code, 0, 1023))
-                l_visual.append(__x)
-
-            if unmasked_code is not None:
-                # Decoding predicted code
-                unmasked_code = unmasked_code.view(code.size(0), self.patch_size, self.patch_size)
-                ___x = self.ae.decode_code(torch.clamp(unmasked_code, 0, 1023))
-                l_visual.append(___x)
-
-        return torch.cat(l_visual, dim=0)
-
-    def sample(self, init_code=None, nb_sample=50, labels=None, sm_temp=1, w=3,
-               randomize="linear", r_temp=4.5, sched_mode="arccos", step=12):
-        """ Generate sample with the MaskGIT model
-           :param
-            init_code   -> torch.LongTensor: nb_sample x 16 x 16, the starting initialization code
-            nb_sample   -> int:              the number of image to generated
-            labels      -> torch.LongTensor: the list of classes to generate
-            sm_temp     -> float:            the temperature before softmax
-            w           -> float:            scale for the classifier free guidance
-            randomize   -> str:              linear|warm_up|random|no, either or not to add randomness
-            r_temp      -> float:            temperature for the randomness
-            sched_mode  -> str:              root|linear|square|cosine|arccos, the shape of the scheduler
-            step:       -> int:              number of step for the decoding
-           :return
-            x          -> torch.FloatTensor: nb_sample x 3 x 256 x 256, the generated images
-            code       -> torch.LongTensor:  nb_sample x step x 16 x 16, the code corresponding to the generated images
-        """
-        self.vit.eval()
-        l_codes = []  # Save the intermediate codes predicted
-        l_mask = []   # Save the intermediate masks
-        with torch.no_grad():
-            if labels is None:  # Default classes generated
-                # goldfish, chicken, tiger cat, hourglass, ship, dog, race car, airliner, teddy bear, random
-                labels = [1, 7, 282, 604, 724, 179, 751, 404, 850, random.randint(0, 999)] * (nb_sample // 10)
-                labels = torch.LongTensor(labels).to(self.args.device)
-
-            drop = torch.ones(nb_sample, dtype=torch.bool).to(self.args.device)
-            if init_code is not None:  # Start with a pre-define code
-                code = init_code
-                mask = (init_code == 1024).float().view(nb_sample, self.patch_size*self.patch_size)
-            else:  # Initialize a code
-                if self.args.mask_value < 0:  # Code initialize with random tokens
-                    code = torch.randint(0, 1024, (nb_sample, self.patch_size, self.patch_size)).to(self.args.device)
-                else:  # Code initialize with masked tokens
-                    code = torch.full((nb_sample, self.patch_size, self.patch_size), self.args.mask_value).to(self.args.device)
-                mask = torch.ones(nb_sample, self.patch_size*self.patch_size).to(self.args.device)
-
-            # Instantiate scheduler
-            if isinstance(sched_mode, str):  # Standard ones
-                scheduler = self.adap_sche(step, mode=sched_mode)
-            else:  # Custom one
-                scheduler = sched_mode
-
-            # Beginning of sampling, t = number of token to predict a step "indice"
-            for indice, t in enumerate(scheduler):
-                if mask.sum() < t:  # Cannot predict more token than 16*16 or 32*32
-                    t = int(mask.sum().item())
-
-                if mask.sum() == 0:  # Break if code is fully predicted
-                    break
-
-                with torch.cuda.amp.autocast():  # half precision
-                    if w != 0:
-                        # Model Prediction
-                        logit = self.vit(torch.cat([code.clone(), code.clone()], dim=0),
-                                         torch.cat([labels, labels], dim=0),
-                                         torch.cat([~drop, drop], dim=0))
-                        logit_c, logit_u = torch.chunk(logit, 2, dim=0)
-                        _w = w * (indice / (len(scheduler)-1))
-                        # Classifier Free Guidance
-                        logit = (1 + _w) * logit_c - _w * logit_u
-                    else:
-                        logit = self.vit(code.clone(), labels, drop_label=~drop)
-
-                prob = torch.softmax(logit * sm_temp, -1)
-                # Sample the code from the softmax prediction
-                distri = torch.distributions.Categorical(probs=prob)
-                pred_code = distri.sample()
-
-                conf = torch.gather(prob, 2, pred_code.view(nb_sample, self.patch_size*self.patch_size, 1))
-
-                if randomize == "linear":  # add gumbel noise decreasing over the sampling process
-                    ratio = (indice / (len(scheduler)-1))
-                    rand = r_temp * np.random.gumbel(size=(nb_sample, self.patch_size*self.patch_size)) * (1 - ratio)
-                    conf = torch.log(conf.squeeze()) + torch.from_numpy(rand).to(self.args.device)
-                elif randomize == "warm_up":  # chose random sample for the 2 first steps
-                    conf = torch.rand_like(conf) if indice < 2 else conf
-                elif randomize == "random":   # chose random prediction at each step
-                    conf = torch.rand_like(conf)
-
-                # do not predict on already predicted tokens
-                conf[~mask.bool()] = -math.inf
-
-                # chose the predicted token with the highest confidence
-                tresh_conf, indice_mask = torch.topk(conf.view(nb_sample, -1), k=t, dim=-1)
-                tresh_conf = tresh_conf[:, -1]
-
-                # replace the chosen tokens
-                conf = (conf >= tresh_conf.unsqueeze(-1)).view(nb_sample, self.patch_size, self.patch_size)
-                f_mask = (mask.view(nb_sample, self.patch_size, self.patch_size).float() * conf.view(nb_sample, self.patch_size, self.patch_size).float()).bool()
-                code[f_mask] = pred_code.view(nb_sample, self.patch_size, self.patch_size)[f_mask]
-
-                # update the mask
-                for i_mask, ind_mask in enumerate(indice_mask):
-                    mask[i_mask, ind_mask] = 0
-                l_codes.append(pred_code.view(nb_sample, self.patch_size, self.patch_size).clone())
-                l_mask.append(mask.view(nb_sample, self.patch_size, self.patch_size).clone())
-
-            # decode the final prediction
-            _code = torch.clamp(code, 0, 1023)
-            x = self.ae.decode_code(_code)
-
-        self.vit.train()
-        return x, l_codes, l_mask
-=======
 # Trainer for MaskGIT
 import os
 import random
@@ -835,5 +416,4 @@
             x = self.ae.decode_code(_code)
 
         self.vit.train()
-        return x, l_codes, l_mask
->>>>>>> b0b2b3cc
+        return x, l_codes, l_mask